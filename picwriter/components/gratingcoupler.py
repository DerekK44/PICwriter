--- conflicted
+++ resolved
@@ -119,20 +119,12 @@
             self.add(ridge_region)
 
         # Then the input waveguide stub
-<<<<<<< HEAD
-        stub_length = (self.wgt.wg_width / 2.0) / np.tan(self.theta / 2.0)
-        stub = gdspy.Path(self.wgt.wg_width, (0, 0))
-        stub.segment(stub_length + 0.1, **self.wg_spec)
-        self.add(stub)
-
-=======
         if self.taper_length > self.wgt.wg_width/2:
             stub_length = (self.wgt.wg_width/2.0)/np.tan(self.theta/2.0)
             stub = gdspy.Path(self.wgt.wg_width, (0,0))
             stub.segment(stub_length+0.1, **self.wg_spec)
             self.add(stub)
         
->>>>>>> 1d59b5b4
         if self.teeth_list == None:
             """ Fixed pitch grating coupler """
             num_teeth = int((self.length - self.taper_length) // self.period)
